[build-system]
requires = ["setuptools >= 42", "versioningit ~= 1.0", "wheel"]
build-backend = "setuptools.build_meta"

[project]
name = "atomate2"
description = "atomate2 is a library of materials science workflows"
readme = "README.md"
keywords = ["high-throughput", "automated", "workflow", "dft", "vasp"]
license = { text = "modified BSD" }
authors = [{ name = "Alex Ganose", email = "alexganose@gmail.com" }]
dynamic = ["version"]
classifiers = [
    "Programming Language :: Python :: 3",
    "Programming Language :: Python :: 3.8",
    "Programming Language :: Python :: 3.9",
    "Programming Language :: Python :: 3.10",
    "Development Status :: 5 - Production/Stable",
    "Intended Audience :: Science/Research",
    "Intended Audience :: System Administrators",
    "Intended Audience :: Information Technology",
    "Operating System :: OS Independent",
    "Topic :: Other/Nonlisted Topic",
    "Topic :: Scientific/Engineering",
]
requires-python = '>="3.8"'
dependencies =[
    "pymatgen>=2022.8.23",
    "custodian>=2022.5.26",
    "pydantic",
    "monty",
    "jobflow>=0.1.5",
    "PyYAML",
    "numpy",
    "click",
]

[project.optional-dependencies]
amset = ["amset>=0.4.15", "pydash"]
cclib = ["cclib"]
<<<<<<< HEAD
phonons = ["phonopy>=1.10.8"]
mp = ["mp-api"]
=======
phonons = ["phonopy>=1.10.8", "seekpath"]
>>>>>>> 0fe95429
docs = [
    "numpydoc==1.4.0",
    "ipython==8.5.0",
    "FireWorks==2.0.3",
    "autodoc_pydantic==1.7.2",
    "jupyter-book==0.13.1",
]
dev = ["pre-commit>=2.12.1"]
tests = ["pytest==7.1.3", "pytest-cov==4.0.0", "FireWorks==2.0.3"]
strict = [
    "pydantic==1.10.2",
    "pymatgen==2022.9.21",
    "custodian==2022.5.26",
    "monty==2022.9.9",
    "jobflow==0.1.9",
    "click==8.1.3",
    "PyYAML==6.0",
    "cclib==1.7.2",
    "phonopy==2.16.2",
    "seekpath==2.0.1",
    "numpy",
]

[project.scripts]
atm = "atomate2.cli:cli"

[project.urls]
homepage = "https://materialsproject.github.io/atomate2/"
repository = "https://github.com/hackingmaterials/atomate2"
documentation = "https://materialsproject.github.io/atomate2/"
changelog = "https://github.com/hackingmaterials/atomate2/blob/main/CHANGELOG.md"

[tool.setuptools.package-data]
atomate2 = ["py.typed"]
"atomate2.vasp.sets" = ["*.yaml"]
"atomate2.vasp.schemas.calc_types" = ["*.yaml"]

[tool.versioningit.vcs]
method = "git"
default-tag = "0.0.1"

[tool.isort]
profile = "black"

[tool.flake8]
max-line-length = 88
max-doc-length = 88
select = "C, E, F, W, B, B950"
extend-ignore = "E203, W503, E501, F401, RST21"
min-python-version = "3.8.0"
docstring-convention = "numpy"
rst-roles = "class, func, ref, obj"

[tool.mypy]
ignore_missing_imports = true
no_strict_optional = true

[tool.pytest.ini_options]
filterwarnings = [
    "ignore:.*POTCAR.*:UserWarning",
    "ignore:.*magmom.*:UserWarning",
    "ignore:.*is not gzipped.*:UserWarning",
    "ignore:.*input structure.*:UserWarning",
    "ignore::DeprecationWarning",
]

[tool.coverage.run]
include = ["src/*"]
parallel = true
branch = true

[tool.coverage.paths]
source = ["src/"]

[tool.coverage.report]
skip_covered = true
show_missing = true
exclude_lines = [
    '^\s*assert False(,|$)',
    'if typing.TYPE_CHECKING:',
    '^\s*@overload( |$)',
]

[tool.autoflake]
in-place = true
remove-all-unused-imports = true
remove-unused-variables = true
ignore-init-module-imports = true
expand-star-imports = true<|MERGE_RESOLUTION|>--- conflicted
+++ resolved
@@ -38,12 +38,8 @@
 [project.optional-dependencies]
 amset = ["amset>=0.4.15", "pydash"]
 cclib = ["cclib"]
-<<<<<<< HEAD
-phonons = ["phonopy>=1.10.8"]
 mp = ["mp-api"]
-=======
 phonons = ["phonopy>=1.10.8", "seekpath"]
->>>>>>> 0fe95429
 docs = [
     "numpydoc==1.4.0",
     "ipython==8.5.0",
